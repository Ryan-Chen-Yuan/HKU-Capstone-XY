--- conflicted
+++ resolved
@@ -445,7 +445,6 @@
       }
     })
   },
-<<<<<<< HEAD
 
   // 处理API错误
   handleApiError: function(res) {
@@ -455,17 +454,6 @@
       errorMsg = res.data.error_message
     }
 
-=======
-
-  // 处理API错误
-  handleApiError: function(res) {
-    let errorMsg = '网络连接错误，请稍后再试'
-    
-    if (res && res.data && res.data.error_message) {
-      errorMsg = res.data.error_message
-    }
-
->>>>>>> 3f04f50b
     const aiResponse = {
       id: Date.now(),
       type: 'agent',
@@ -1151,7 +1139,6 @@
     this.setData({ user_id: userId })
   },
 
-<<<<<<< HEAD
     // 点击温度计
     onThermometerBubbleTap: function() {
       if (!this.data.thermometerBubbleDragging) {
@@ -1212,20 +1199,13 @@
     });
   },
 
-=======
- 
->>>>>>> 3f04f50b
   // 跳转到事件分析页面
   navigateToEvents() {
     wx.navigateTo({
       url: '/pages/events/index'
     })
   },
-<<<<<<< HEAD
-})
-=======
 
     
   
-}) 
->>>>>>> 3f04f50b
+})