--- conflicted
+++ resolved
@@ -467,20 +467,12 @@
 
     const timestamp = new Date().toISOString();
     const newMessage = {
-<<<<<<< HEAD
-        id: Date.now(),
-        type: 'user',
-        content: content,
-        timestamp: timestamp
-    };
-=======
       id: Date.now(),
       type: 'user',
       content: content,
       timestamp: timestamp,
       sessionId: this.data.session_id || null // 添加会话ID，可能为空
     }
->>>>>>> a633363a
 
     this.setData({
         messages: [...this.data.messages, newMessage],
@@ -499,90 +491,6 @@
 
     // Call /chat API
     wx.request({
-<<<<<<< HEAD
-        url: `${API_BASE_URL}/chat`,
-        method: 'POST',
-        data: {
-            user_id: this.data.user_id,
-            session_id: this.data.session_id,
-            message: content,
-            timestamp: timestamp,
-            history: history
-        },
-        header: {
-            'content-type': 'application/json'
-        },
-        success: (res) => {
-            if (res.statusCode === 200) {
-                // Save session ID if provided
-                if (res.data.session_id && !this.data.session_id) {
-                    this.setData({
-                        session_id: res.data.session_id
-                    });
-                }
-
-                const aiResponse = {
-                    id: Date.now(),
-                    type: 'agent',
-                    content: res.data.content,
-                    timestamp: res.data.timestamp
-                };
-
-                this.setData({
-                    messages: [...this.data.messages, aiResponse],
-                    isLoading: false
-                });
-
-                // Call /mood API
-                this.fetchMoodAnalysis(content);
-
-                this.scrollToBottom();
-                
-            } else {
-                this.handleApiError(res);
-            }
-        },
-        fail: (error) => {
-            console.error('API request failed:', error);
-            this.handleApiError();
-        }
-    });
-},
-
-// Fetch mood analysis and make the thermometer icon flicker
-fetchMoodAnalysis: function(message) {
-    wx.request({
-        url: `${API_BASE_URL}/mood`,
-        method: 'POST',
-        data: {
-            user_id: this.data.user_id,
-            session_id: this.data.session_id,
-            messages: [message]
-        },
-        header: {
-            'content-type': 'application/json'
-        },
-        success: (res) => {
-            if (res.statusCode === 200) {
-                // Save mood data for navigation
-                this.setData({
-                    moodData: res.data
-                });
-                // TODO: Flicker the thermometer icon 
-            } else {
-                wx.showToast({
-                    title: 'Failed to fetch mood data',
-                    icon: 'none'
-                });
-            }
-        },
-        fail: (error) => {
-            console.error('Mood API request failed:', error);
-            wx.showToast({
-                title: 'Request failed',
-                icon: 'none'
-            });
-=======
       url: `${API_BASE_URL}/chat`,
       method: 'POST',
       data: {
@@ -650,29 +558,14 @@
         } else {
           // 处理错误情况
           this.handleApiError(res)
->>>>>>> a633363a
         }
-    });
-},
-
-// Navigate to Mood Score page with data
-onThermometerBubbleTap: function() {
-    if (!this.data.thermometerBubbleDragging) {
-        wx.navigateTo({
-            url: `/pages/mood_score/index?data=${encodeURIComponent(JSON.stringify(this.data.moodData))}`,
-            success: function() {
-                console.log('Successfully navigated to Mood Score page');
-            },
-            fail: function(error) {
-                console.error('Failed to navigate to Mood Score page:', error);
-                wx.showToast({
-                    title: 'Navigation failed, please try again',
-                    icon: 'none'
-                });
-            }
-        });
-    }
-},
+      },
+      fail: (error) => {
+        console.error('API请求失败:', error)
+        this.handleApiError()
+      }
+    })
+  },
 
   // 处理API错误
   handleApiError: function(res) {
