// 获取应用实例
const app = getApp()

// 添加后端API基础URL
const API_BASE_URL = 'http://localhost:5858/api'

Page({
  data: {
    showSidebar: false,
    messages: [],
    inputMessage: '',
    isLoading: false,
    scrollToMessage: '',
    chatHistory: [],
    userInfo: {},
    medals: [
      {
        id: 1,
        name: '新手勋章',
        icon: '/images/default-avatar.png',
        description: '开启AI助手之旅'
      },
      {
        id: 2,
        name: '活跃勋章',
        icon: '/images/default-avatar.png',
        description: '与AI助手频繁互动'
      },
      {
        id: 3,
        name: '专家勋章',
        icon: '/images/default-avatar.png',
        description: '成为AI交互专家'
      }
    ],
    monsterPosition: {
      x: wx.getWindowInfo().windowWidth - 120,
      y: 120
    },
    medalBubblePosition: {
      x: wx.getWindowInfo().windowWidth - 100,
      y: 140
    },
    medalBubbleSize: 80,
    medalBubbleDragging: false,
    medalBubbleStartX: 0,
    medalBubbleStartY: 0,

    thermometerIcon: '/images/thermometer-icon.jpg', // Path to the thermometer icon
    thermometerBubblePosition: {
      x: wx.getWindowInfo().windowWidth - 80, // Initial X position
      y: 200, // Initial Y position
    },
    thermometerBubbleSize: 60, // Icon size
    thermometerBubbleDragging: false, // Dragging state
    thermometerBubbleStartX: 0, // Start X position for dragging
    thermometerBubbleStartY: 0, // Start Y position for dragging
  

    thermometerIcon: '/images/thermometer-icon.jpg', // Path to the thermometer icon
    thermometerBubblePosition: {
      x: wx.getWindowInfo().windowWidth - 80, // Initial X position
      y: 200, // Initial Y position
    },
    thermometerBubbleSize: 60, // Icon size
    thermometerBubbleDragging: false, // Dragging state
    thermometerBubbleStartX: 0, // Start X position for dragging
    thermometerBubbleStartY: 0, // Start Y position for dragging
  
    monsterSize: 120,
    moveInterval: null,
    isMoving: false,
    lastMoveTime: 0,
    minMoveInterval: 5000,    // 最小移动间隔改为5秒
    maxMoveInterval: 15000,   // 最大移动间隔改为15秒
    moveStep: 60,             // 基础移动步长
    movementState: 'idle',    // 移动状态：idle, walking, running, resting
    consecutiveMoves: 0,      // 连续移动次数
    maxConsecutiveMoves: 3,   // 最大连续移动次数
    restDuration: 10000,      // 休息时长（毫秒）
    currentEmotion: 'happy',
    currentAnimation: '',
    isDragging: false,
    startX: 0,
    startY: 0,
    animationInterval: null,
    emotionPoints: {
      happy: 0,
      sad: 0,
      angry: 0,
      sleepy: 0
    },
    emotionThreshold: 10,
    earnedMedals: [],
    showMedalReward: false,
    lastRewardMedal: null,
    animationTimeout: null,
    lastAnimationTime: 0,
    minAnimationInterval: 5000, // 最小动画间隔时间（毫秒）
    lastMoveDirection: null,
    keyboardHeight: 0,         // 键盘高度
    windowHeight: wx.getWindowInfo().windowHeight, // 窗口高度
    windowWidth: wx.getWindowInfo().windowWidth,   // 窗口宽度
    isKeyboardVisible: false,  // 键盘是否可见
    session_id: '',
    user_id: '',
  },

  onLoad: function() {
    this.loadChatHistory()
    this.loadMedals()
    // this.startMonsterMovement()
    // this.startMonsterAnimation()
    this.loadEarnedMedals()
    
    // 监听键盘高度变化
    wx.onKeyboardHeightChange(res => {
      this.handleKeyboardHeightChange(res.height)
    })

    // 生成唯一用户ID（如果没有）
    this.initUserID()
  },

  onShow: function() {
    // 页面显示时，检查键盘状态
    const keyboardHeight = wx.getStorageSync('keyboardHeight') || 0
    if (keyboardHeight > 0) {
      this.handleKeyboardHeightChange(keyboardHeight)
    }
  },
  
  onHide: function() {
    // 页面隐藏时，保存键盘高度
    if (this.data.keyboardHeight > 0) {
      wx.setStorageSync('keyboardHeight', this.data.keyboardHeight)
    }
  },

  onUnload: function() {
    // 清理定时器
    if (this.data.moveInterval) {
      clearInterval(this.data.moveInterval)
    }
    if (this.data.animationInterval) {
      clearInterval(this.data.animationInterval)
    }
    
    // 移除键盘高度变化监听
    wx.offKeyboardHeightChange()
  },
  
  // 处理键盘高度变化
  handleKeyboardHeightChange: function(height) {
    const isKeyboardVisible = height > 0
    const windowHeight = wx.getWindowInfo().windowHeight
    
    this.setData({
      keyboardHeight: height,
      isKeyboardVisible: isKeyboardVisible
    })
    
    // 保存键盘高度到存储
    if (height > 0) {
      wx.setStorageSync('keyboardHeight', height)
    } else {
      wx.removeStorageSync('keyboardHeight')
    }
    
    // 如果键盘可见，调整怪物位置确保在可见区域内
    if (isKeyboardVisible) {
      this.adjustMonsterPositionForKeyboard(height)
    }
    
    // 滚动到底部
    this.scrollToBottom()
    
    // 如果键盘可见且没有消息，调整欢迎界面位置
    if (isKeyboardVisible && this.data.messages.length === 0) {
      // 这里不需要额外代码，因为我们已经在CSS中处理了欢迎界面的移动
    }
  },
  
  // 调整怪物位置以适应键盘
  adjustMonsterPositionForKeyboard: function(keyboardHeight) {
    const { monsterPosition, monsterSize, windowHeight, windowWidth } = this.data
    const visibleHeight = windowHeight - keyboardHeight
    
    // 如果怪物在键盘下方，将其移动到可见区域
    if (monsterPosition.y + monsterSize > visibleHeight) {
      const newY = Math.max(100, visibleHeight - monsterSize - 20)
      
      this.setData({
        monsterPosition: {
          x: monsterPosition.x,
          y: newY
        }
      })
    }
  },
  
  // 调整怪物位置以适应窗口大小变化
  adjustMonsterPositionForWindow: function() {
    const { monsterPosition, monsterSize, windowWidth, windowHeight, keyboardHeight } = this.data
    const visibleHeight = windowHeight - keyboardHeight
    
    // 确保怪物在可见区域内
    let newX = monsterPosition.x
    let newY = monsterPosition.y
    
    // 水平方向调整
    if (newX + monsterSize > windowWidth) {
      newX = windowWidth - monsterSize - 20
    }
    
    // 垂直方向调整
    if (newY + monsterSize > visibleHeight) {
      newY = visibleHeight - monsterSize - 20
    }
    
    this.setData({
      monsterPosition: {
        x: newX,
        y: newY
      }
    })
  },

  // 加载用户信息 - 修改为只从缓存获取，不再自动请求
  loadUserInfo: function() {
    const userInfo = wx.getStorageSync('userInfo')
    if (userInfo) {
      this.setData({ userInfo })
    }
    // 不再自动获取用户信息
  },

  // 加载聊天历史
  loadChatHistory: function() {
    const chatHistory = wx.getStorageSync('chatHistory') || []
    this.setData({ chatHistory })
  },

  // 加载勋章数据
  loadMedals: function() {
   
    const medals = [
      { id: 1, name: '初来乍到', icon: '/images/medals/newbie.png', unlocked: true },
      { id: 2, name: '活跃用户', icon: '/images/medals/active.png', unlocked: true },
      { id: 3, name: '知识达人', icon: '/images/medals/expert.png', unlocked: false }
    ]
    this.setData({ medals })
  },

  // 加载已获得的勋章
  loadEarnedMedals: function() {
    const earnedMedals = wx.getStorageSync('earnedMedals') || []
    this.setData({ earnedMedals })
  },

  // 保存已获得的勋章
  saveEarnedMedals: function() {
    wx.setStorageSync('earnedMedals', this.data.earnedMedals)
  },

  // 切换侧边栏
  toggleSidebar: function() {
    this.setData({
      showSidebar: !this.data.showSidebar
    })
  },

  // 关闭侧边栏
  closeSidebar: function() {
    this.setData({
      showSidebar: false
    })
  },

  // 开始新对话
  startNewChat: function() {
    this.setData({
      messages: [],
      inputMessage: ''
    })
    this.closeSidebar()
  },

  // 加载历史对话
  loadChat: function(e) {
    const chatId = e.currentTarget.dataset.id
    const chat = this.data.chatHistory.find(item => item.id === chatId)
    if (chat) {
      this.setData({
        messages: chat.messages,
        inputMessage: ''
      })
    }
    this.closeSidebar()
  },

  // 删除单个对话
  deleteChat: function(e) {
    const chatId = e.currentTarget.dataset.id
    wx.showModal({
      title: '确认删除',
      content: '确定要删除这条对话记录吗？',
      success: (res) => {
        if (res.confirm) {
          // 从聊天历史中过滤掉要删除的对话
          const chatHistory = this.data.chatHistory.filter(item => item.id !== chatId)
          wx.setStorageSync('chatHistory', chatHistory)
          this.setData({ chatHistory })
          
          // 如果删除的是当前对话，清空消息
          if (this.data.messages.length > 0 && this.data.messages[0].chatId === chatId) {
            this.setData({ messages: [] })
          }
          
          wx.showToast({
            title: '已删除',
            icon: 'success'
          })
        }
      }
    })
  },

  // 清除所有对话
  clearAllChats: function() {
    wx.showModal({
      title: '确认清除',
      content: '确定要清除所有对话记录吗？此操作不可恢复。',
      confirmColor: '#FF3B30',
      success: (res) => {
        if (res.confirm) {
          // 清除本地存储中的聊天历史
          wx.setStorageSync('chatHistory', [])
          
          // 更新页面状态
          this.setData({
            chatHistory: [],
            messages: [], // 同时清除当前对话
            inputMessage: ''
          })
          
          // 显示成功提示
          wx.showToast({
            title: '已清除全部对话',
            icon: 'success'
          })
          
          // 关闭侧边栏
          this.closeSidebar()
        }
      }
    })
  },

  // 输入框内容变化
  onInputChange: function(e) {
    const text = e.detail.value
    this.setData({ inputMessage: text })
    this.updateMonsterEmotion(text)
  },

  // 发送消息
  sendMessage: function() {
    const content = this.data.inputMessage.trim()
    if (!content) return

    const timestamp = new Date().toISOString()
    const newMessage = {
      id: Date.now(),
      type: 'user',
      content: content,
      timestamp: timestamp
    }

    this.setData({
      messages: [...this.data.messages, newMessage],
      inputMessage: '',
      isLoading: true
    })

    this.scrollToBottom()

    // 准备历史消息记录，用于提供上下文
    const history = this.data.messages.map(msg => ({
      role: msg.type === 'user' ? 'user' : 'agent',
      content: msg.content,
      timestamp: msg.timestamp
    }))

    // 调用后端API获取AI响应
    wx.request({
      url: `${API_BASE_URL}/chat`,
      method: 'POST',
      data: {
        user_id: this.data.user_id,
        session_id: this.data.session_id,
        message: content,
        timestamp: timestamp,
        history: history
      },
      header: {
        'content-type': 'application/json'
      },
      success: (res) => {
        if (res.statusCode === 200) {
          // 保存会话ID，用于维持上下文
          if (res.data.session_id && !this.data.session_id) {
            this.setData({
              session_id: res.data.session_id
            })
          }

          const aiResponse = {
            id: Date.now(),
            type: 'agent',
            content: res.data.content,
            timestamp: res.data.timestamp
          }

          this.setData({
            messages: [...this.data.messages, aiResponse],
            isLoading: false
          })

          // 如果AI响应包含情绪信息，更新小怪物的情绪
          if (res.data.emotion) {
            this.updateMonsterEmotionState(res.data.emotion)
          }

          this.scrollToBottom()
          this.saveChatHistory()
        } else {
          // 处理错误情况
          this.handleApiError(res)
        }
      },
      fail: (error) => {
        console.error('API请求失败:', error)
        this.handleApiError()
      }
    })
  },

  // 处理API错误
  handleApiError: function(res) {
    let errorMsg = '网络连接错误，请稍后再试'
    
    if (res && res.data && res.data.error_message) {
      errorMsg = res.data.error_message
    }

    const aiResponse = {
      id: Date.now(),
      type: 'agent',
      content: `抱歉，我遇到了一些问题：${errorMsg}`,
      timestamp: new Date().toISOString()
    }

    this.setData({
      messages: [...this.data.messages, aiResponse],
      isLoading: false
    })

    this.scrollToBottom()
    this.saveChatHistory()

    wx.showToast({
      title: '连接失败',
      icon: 'none'
    })
  },

  // 更新小怪物情绪状态（基于API返回的情绪）
  updateMonsterEmotionState: function(emotion) {
    if (['happy', 'sad', 'angry', 'sleepy', 'neutral'].includes(emotion)) {
      this.setData({
        currentEmotion: emotion
      })
      
      // 根据情绪触发相应的动画
      switch(emotion) {
        case 'happy':
          this.playAnimation('bounce')
          break
        case 'sad':
          this.playAnimation('shake')
          break
        case 'angry':
          this.playAnimation('pulse')
          break
        case 'sleepy':
          this.playAnimation('wobble')
          break
        default:
          this.playAnimation('idle')
      }
    }
  },

  // 滚动到底部
  scrollToBottom: function() {
    const messages = this.data.messages
    if (messages.length > 0) {
      this.setData({
        scrollToMessage: `msg-${messages[messages.length - 1].id}`
      })
    }
  },

  // 保存聊天历史
  saveChatHistory: function() {
    const messages = this.data.messages
    if (messages.length > 0) {
      const chatId = messages[0].chatId || Date.now()
      const chat = {
        id: chatId,
        title: messages[0].content.slice(0, 20) + (messages[0].content.length > 20 ? '...' : ''),
        time: new Date().toLocaleString(),
        messages: messages
      }

      let chatHistory = this.data.chatHistory
      const existingIndex = chatHistory.findIndex(item => item.id === chatId)
      
      if (existingIndex !== -1) {
        chatHistory[existingIndex] = chat
      } else {
        chatHistory = [chat, ...chatHistory]
      }

      wx.setStorageSync('chatHistory', chatHistory)
      this.setData({ chatHistory })
    }
  },

  // 跳转到勋章页面
  navigateToMedals: function() {
    if (!this.data.isDragging) {
      wx.navigateTo({
        url: '/pages/medals/index',
        success: function() {
          console.log('成功跳转到勋章页面');
        },
        fail: function(error) {
          console.error('跳转到勋章页面失败:', error);
          wx.showToast({
            title: '跳转失败，请重试',
            icon: 'none'
          });
        }
      });
    }
  },

  // Navigate to Mood Score page
  navigateToMoodScore: function () {
    if (!this.data.thermometerIconDragging) {
      wx.navigateTo({
        url: '/pages/mood_score/index', // Replace with the actual path to the Mood Score page
        success: function () {
          console.log('Successfully navigated to Mood Score page');
        },
        fail: function (error) {
          console.error('Failed to navigate to Mood Score page:', error);
          wx.showToast({
            title: 'Navigation failed, please try again',
            icon: 'none',
          });
        },
      });
    }
  },
 
  // 开始怪物随机移动
  startMonsterMovement: function() {
    // 清除现有的移动间隔
    if (this.data.moveInterval) {
      clearInterval(this.data.moveInterval)
    }

    // 设置新的移动检查间隔
    const moveInterval = setInterval(() => {
      if (!this.data.isDragging && !this.data.isMoving) {
        const now = Date.now()
        const { lastMoveTime, minMoveInterval, maxMoveInterval, movementState } = this.data
        
        // 如果在休息状态，不执行移动
        if (movementState === 'resting') {
          return
        }

        // 根据情绪调整移动间隔
        let actualMinInterval = minMoveInterval
        let actualMaxInterval = maxMoveInterval

        switch (this.data.currentEmotion) {
          case 'happy':
            // 开心时更频繁地移动
            actualMinInterval *= 0.8
            actualMaxInterval *= 0.8
            break
          case 'sad':
            // 悲伤时移动频率降低
            actualMinInterval *= 1.5
            actualMaxInterval *= 1.5
            break
          case 'angry':
            // 生气时移动更频繁
            actualMinInterval *= 0.6
            actualMaxInterval *= 0.6
            break
          case 'sleepy':
            // 困倦时移动频率大幅降低
            actualMinInterval *= 2
            actualMaxInterval *= 2
            break
        }
        
        // 随机决定是否移动
        const randomInterval = Math.random() * (actualMaxInterval - actualMinInterval) + actualMinInterval
        
        if (now - lastMoveTime > randomInterval) {
          this.performRandomMove()
        }
      }
    }, 1000) // 每秒检查一次是否需要移动

    this.setData({ moveInterval })
  },

  // 执行随机移动
  performRandomMove: function() {
    // 如果正在休息，不执行移动
    if (this.data.movementState === 'resting') {
      return
    }

    const windowWidth = wx.getWindowInfo().windowWidth
    const windowHeight = wx.getWindowInfo().windowHeight
    const { monsterSize, moveStep, currentEmotion, keyboardHeight } = this.data
    const margin = 20 // 统一设置所有方向的边距
    const visibleHeight = windowHeight - keyboardHeight

    // 获取当前位置
    let { x, y } = this.data.monsterPosition

    // 根据情绪调整移动步长和动画
    let actualMoveStep = moveStep
    let moveAnimation = 'walking'
    
    switch (currentEmotion) {
      case 'happy':
        // 开心时移动更活跃，步长稍大
        actualMoveStep = moveStep * 1.2
        moveAnimation = Math.random() > 0.5 ? 'jumping' : 'walking'
        break
      case 'sad':
        // 悲伤时移动缓慢
        actualMoveStep = moveStep * 0.6
        moveAnimation = 'walking'
        break
      case 'angry':
        // 生气时移动迅速
        actualMoveStep = moveStep * 1.5
        moveAnimation = 'running'
        break
      case 'sleepy':
        // 困倦时移动非常缓慢
        actualMoveStep = moveStep * 0.4
        moveAnimation = 'walking'
        break
    }

    // 随机选择移动方向（增加连续同向移动的概率）
    const directions = []
    const lastMove = this.data.lastMoveDirection
    
    if (lastMove) {
      // 60%概率保持同向
      if (Math.random() < 0.6) {
        directions.push(lastMove)
      }
    }

    // 添加其他可能的方向
    directions.push(
      { dx: actualMoveStep, dy: 0 },    // 右
      { dx: -actualMoveStep, dy: 0 },   // 左
      { dx: 0, dy: actualMoveStep },    // 下
      { dx: 0, dy: -actualMoveStep }    // 上
    )
    
    // 随机选择一个方向
    const randomDir = directions[Math.floor(Math.random() * directions.length)]
    
    // 计算新位置
    let newX = x + randomDir.dx
    let newY = y + randomDir.dy

    // 统一边界检查逻辑，所有方向使用相同的边距
    newX = Math.max(margin, Math.min(windowWidth - monsterSize - margin, newX))
    newY = Math.max(margin, Math.min(visibleHeight - monsterSize - margin, newY))

    // 记录这次的移动方向
    this.setData({ lastMoveDirection: randomDir })

    // 更新连续移动次数
    const consecutiveMoves = this.data.consecutiveMoves + 1
    
    // 检查是否需要休息
    if (consecutiveMoves >= this.data.maxConsecutiveMoves) {
      this.setData({
        movementState: 'resting',
        consecutiveMoves: 0
      })
      
      // 休息一段时间后恢复移动
      setTimeout(() => {
        this.setData({ 
          movementState: 'idle',
          currentAnimation: 'wiggling' // 休息结束时伸个懒腰
        })
        
        setTimeout(() => {
          this.setData({ currentAnimation: '' })
        }, 1000)
      }, this.data.restDuration)
    } else {
      this.setData({ consecutiveMoves })
    }

    // 标记开始移动
    this.setData({ 
      isMoving: true,
      lastMoveTime: Date.now(),
      currentAnimation: moveAnimation,
      monsterPosition: {
        x: newX,
        y: newY
      }
    })

    // 移动和动画结束后重置状态
    const animationDuration = moveAnimation === 'running' ? 800 : 1200
    setTimeout(() => {
      this.setData({
        isMoving: false,
        currentAnimation: ''
      })
    }, animationDuration)
  },

  // 开始怪物随机动画
  startMonsterAnimation: function() {
    // 清除现有的动画间隔
    if (this.data.animationInterval) {
      clearInterval(this.data.animationInterval)
    }
    
    // 设置新的动画间隔
    const animationInterval = setInterval(() => {
      this.triggerRandomAnimation()
    }, 8000) // 每8秒尝试触发一次随机动画
    
    this.setData({ animationInterval })
  },

  // 触发随机动画
  triggerRandomAnimation: function() {
    const now = Date.now()
    const { lastAnimationTime, minAnimationInterval } = this.data
    
    // 检查是否满足最小动画间隔
    if (now - lastAnimationTime < minAnimationInterval) {
      return
    }
    
    // 如果正在拖动，不触发动画
    if (this.data.isDragging) {
      return
    }
    
    // 可用的动画列表
    const animations = ['jumping', 'wiggling', 'spinning']
    
    // 根据当前情绪增加特定动画的权重
    if (this.data.currentEmotion === 'happy') {
      animations.push('jumping', 'spinning') // 开心时更容易跳跃和旋转
    } else if (this.data.currentEmotion === 'sleepy') {
      animations.push('wiggling', 'wiggling') // 困倦时更容易摇摆
    }
    
    // 随机选择一个动画
    const randomAnimation = animations[Math.floor(Math.random() * animations.length)]
    
    // 清除之前的超时器
    if (this.data.animationTimeout) {
      clearTimeout(this.data.animationTimeout)
    }
    
    // 设置新的动画
    this.setData({
      currentAnimation: randomAnimation,
      lastAnimationTime: now
    })
    
    // 设置动画持续时间
    const animationDuration = randomAnimation === 'spinning' ? 1500 : 1000
    const animationTimeout = setTimeout(() => {
      this.setData({ currentAnimation: '' })
    }, animationDuration)
    
    this.setData({ animationTimeout })
  },

  // 模拟获取情绪反馈的API
  getEmotionFeedback: function(text) {
    // 模拟API调用延迟
    return new Promise((resolve) => {
      setTimeout(() => {
        // 模拟情绪分析结果
        const emotions = ['happy', 'sad', 'angry', 'sleepy']
        const randomEmotion = emotions[Math.floor(Math.random() * emotions.length)]
        
        // 根据文本内容增加特定情绪的概率
        let emotion = randomEmotion
        if (text.includes('?') || text.includes('？')) {
          emotion = Math.random() > 0.5 ? 'sleepy' : randomEmotion
        } else if (text.includes('!') || text.includes('！')) {
          emotion = Math.random() > 0.5 ? 'angry' : randomEmotion
        } else if (text.includes('...') || text.includes('。。。')) {
          emotion = Math.random() > 0.5 ? 'sad' : randomEmotion
        } else if (text.includes('谢谢') || text.includes('感谢')) {
          emotion = Math.random() > 0.5 ? 'happy' : randomEmotion
        }
        
        resolve(emotion)
      }, 500)
    })
  },

  // 更新怪物情绪并累积情绪点
  updateMonsterEmotion: function(text) {
    if (!text || text.trim() === '') return
    
    // 调用模拟API获取情绪反馈
    this.getEmotionFeedback(text).then(emotion => {
      // 如果情绪发生变化，触发过渡动画
      if (emotion !== this.data.currentEmotion) {
        // 先清除当前动画
        this.setData({ currentAnimation: '' })
        
        // 短暂延迟后设置新情绪，让过渡更自然
        setTimeout(() => {
          this.setData({ currentEmotion: emotion })
          
          // 根据新情绪触发对应的动画
          if (emotion === 'happy') {
            this.triggerRandomAnimation()
          }
        }, 100)
      }
      
      // 累积情绪点
      const emotionPoints = { ...this.data.emotionPoints }
      emotionPoints[emotion] += 1
      
      this.setData({ emotionPoints })
      
      // 检查是否达到阈值并奖励勋章
      this.checkEmotionThreshold(emotion)
    })
  },

  // 检查情绪阈值并奖励勋章
  checkEmotionThreshold: function(emotion) {
    const { emotionPoints, emotionThreshold, earnedMedals, medals } = this.data
    
    // 检查是否达到阈值
    if (emotionPoints[emotion] >= emotionThreshold) {
      // 查找未获得的对应情绪勋章
      const availableMedals = medals.filter(medal => {
        // 根据情绪类型匹配勋章
        const isEmotionMatch = 
          (emotion === 'happy' && medal.name.includes('活跃')) ||
          (emotion === 'sad' && medal.name.includes('新手')) ||
          (emotion === 'angry' && medal.name.includes('专家')) ||
          (emotion === 'sleepy' && medal.name.includes('新手'))
        
        // 检查是否已获得
        const isAlreadyEarned = earnedMedals.some(earned => earned.id === medal.id)
        
        return isEmotionMatch && !isAlreadyEarned
      })
      
      if (availableMedals.length > 0) {
        // 随机选择一个勋章
        const rewardMedal = availableMedals[Math.floor(Math.random() * availableMedals.length)]
        
        // 添加到已获得勋章列表
        const newEarnedMedals = [...earnedMedals, rewardMedal]
        
        // 更新状态
        this.setData({
          earnedMedals: newEarnedMedals,
          showMedalReward: true,
          lastRewardMedal: rewardMedal
        })
        
        // 保存到本地存储
        this.saveEarnedMedals()
        
        // 重置该情绪的点数
        emotionPoints[emotion] = 0
        this.setData({ emotionPoints })
        
        // 3秒后隐藏奖励提示
        setTimeout(() => {
          this.setData({ showMedalReward: false })
        }, 3000)
      }
    }
  },

  // 触摸开始
  touchStart: function(e) {
    // 使用微信小程序的事件处理方法
    if (e && e.type === 'touchstart') {
      e.preventDefault && e.preventDefault()
    }

    const windowWidth = wx.getWindowInfo().windowWidth
    const windowHeight = wx.getWindowInfo().windowHeight
    const { monsterSize, keyboardHeight } = this.data
    const margin = 20 // 统一设置所有方向的边距
    const visibleHeight = windowHeight - keyboardHeight

    // 获取当前位置
    let currentX = this.data.monsterPosition.x
    let currentY = this.data.monsterPosition.y

    // 统一边界检查逻辑，所有方向使用相同的边距
    // 确保小怪物不会超出屏幕边界
    // Math.max(margin,...) 确保不小于左/上边距
    // Math.min(..., windowWidth/visibleHeight - monsterSize - margin) 确保不超过右/下边距
    currentX = Math.max(margin, Math.min(windowWidth - monsterSize - margin, currentX))
    currentY = Math.max(margin, Math.min(visibleHeight - monsterSize - margin, currentY))

    this.setData({
      isDragging: true,
      currentAnimation: '', // 清除当前动画
      isMoving: false,     // 停止自动移动
      monsterPosition: {
        x: currentX,
        y: currentY
      },
      startX: e.touches[0].clientX - currentX,
      startY: e.touches[0].clientY - currentY
    })
  },

  // 触摸移动
  touchMove: function(e) {
    // 使用微信小程序的事件处理方法
    if (e && e.type === 'touchmove') {
      e.preventDefault && e.preventDefault()
    }

    if (this.data.isDragging) {
      const windowWidth = wx.getWindowInfo().windowWidth
      const windowHeight = wx.getWindowInfo().windowHeight
      const { monsterSize, keyboardHeight } = this.data
      const margin = 20 // 统一设置所有方向的边距
      const visibleHeight = windowHeight - keyboardHeight

      // 计算新位置
      let newX = e.touches[0].clientX - this.data.startX
      let newY = e.touches[0].clientY - this.data.startY

      // 统一边界检查逻辑，所有方向使用相同的边距
      // 确保小怪物不会超出屏幕边界
      // Math.max(margin,...) 确保不小于左/上边距
      // Math.min(..., windowWidth/visibleHeight - monsterSize - margin) 确保不超过右/下边距
      newX = Math.max(margin, Math.min(windowWidth - monsterSize - margin, newX))
      newY = Math.max(margin, Math.min(visibleHeight - monsterSize - margin, newY))
      
      this.setData({
        monsterPosition: {
          x: newX,
          y: newY
        }
      })
    }
  },

  // 触摸结束
  touchEnd: function(e) {
    // 使用微信小程序的事件处理方法
    if (e && e.type === 'touchend') {
      e.preventDefault && e.preventDefault()
    }

    this.setData({
      isDragging: false,
      lastMoveTime: Date.now() // 重置最后移动时间，避免刚放下就自动移动
    })
    
    // 拖动结束后，延迟一段时间再恢复随机动画
    setTimeout(() => {
      if (!this.data.isDragging) {
        this.triggerRandomAnimation()
      }
    }, 1000)
  },

  // 跳转到个人中心
  navigateToProfile: function() {
    // 关闭侧边栏
    this.closeSidebar();
    // 使用navigateTo而不是switchTab，因为已经移除了tabBar
    wx.navigateTo({
      url: '/pages/profile/profile',
      success: function() {
        console.log('成功跳转到个人中心页面');
      },
      fail: function(error) {
        console.error('跳转到个人中心页面失败:', error);
        wx.showToast({
          title: '跳转失败，请重试',
          icon: 'none'
        });
      }
    });
  },

  // 勋章气泡触摸开始
  medalBubbleTouchStart: function(e) {
    if (e && e.type === 'touchstart') {
      e.preventDefault && e.preventDefault()
    }

    const windowWidth = wx.getWindowInfo().windowWidth
    const windowHeight = wx.getWindowInfo().windowHeight
    const { medalBubbleSize, keyboardHeight } = this.data
    const margin = 10 // 边距
    const visibleHeight = windowHeight - keyboardHeight

    // 获取当前位置
    let currentX = this.data.medalBubblePosition.x
    let currentY = this.data.medalBubblePosition.y

    // 边界检查
    currentX = Math.max(margin, Math.min(windowWidth - medalBubbleSize - margin, currentX))
    currentY = Math.max(margin, Math.min(visibleHeight - medalBubbleSize - margin, currentY))

    this.setData({
      medalBubbleDragging: true,
      medalBubblePosition: {
        x: currentX,
        y: currentY
      },
      medalBubbleStartX: e.touches[0].clientX - currentX,
      medalBubbleStartY: e.touches[0].clientY - currentY
    })
  },

  // 勋章气泡触摸移动
  medalBubbleTouchMove: function(e) {
    if (e && e.type === 'touchmove') {
      e.preventDefault && e.preventDefault()
    }

    if (this.data.medalBubbleDragging) {
      const windowWidth = wx.getWindowInfo().windowWidth
      const windowHeight = wx.getWindowInfo().windowHeight
      const { medalBubbleSize, keyboardHeight } = this.data
      const margin = 10 // 边距
      const visibleHeight = windowHeight - keyboardHeight

      // 计算新位置
      let newX = e.touches[0].clientX - this.data.medalBubbleStartX
      let newY = e.touches[0].clientY - this.data.medalBubbleStartY

      // 边界检查
      newX = Math.max(margin, Math.min(windowWidth - medalBubbleSize - margin, newX))
      newY = Math.max(margin, Math.min(visibleHeight - medalBubbleSize - margin, newY))
      
      this.setData({
        medalBubblePosition: {
          x: newX,
          y: newY
        }
      })
    }
  },

  // 勋章气泡触摸结束
  medalBubbleTouchEnd: function(e) {
    if (e && e.type === 'touchend') {
      e.preventDefault && e.preventDefault()
    }

    this.setData({
      medalBubbleDragging: false
    })
  },

  // 点击勋章气泡
  onMedalBubbleTap: function() {
    if (!this.data.medalBubbleDragging) {
      wx.navigateTo({
        url: '/pages/medals/index',
        success: function() {
          console.log('成功跳转到勋章页面');
        },
        fail: function(error) {
          console.error('跳转到勋章页面失败:', error);
          wx.showToast({
            title: '跳转失败，请重试',
            icon: 'none'
          });
        }
      });
    }
  },

<<<<<<< HEAD
  // 初始化用户ID
  initUserID: function() {
    let userId = wx.getStorageSync('user_id')
    if (!userId) {
      userId = 'user_' + Date.now() + Math.floor(Math.random() * 1000)
      wx.setStorageSync('user_id', userId)
    }
    this.setData({ user_id: userId })
  },
}) 
=======
    // 点击温度计
    onThermometerBubbleTap: function() {
      if (!this.data.thermometerBubbleDragging) {
        wx.navigateTo({
          url: '/pages/mood_score/index',
          success: function() {
            console.log('成功跳转到勋章页面');
          },
          fail: function(error) {
            console.error('跳转到勋章页面失败:', error);
            wx.showToast({
              title: '跳转失败，请重试',
              icon: 'none'
            });
          }
        });
      }
    },

  // Touch start for thermometer icon
  thermometerIconTouchStart: function (e) {
    const { thermometerIconPosition } = this.data;

    this.setData({
      thermometerIconDragging: true,
      thermometerIconStartX: e.touches[0].clientX - thermometerIconPosition.x,
      thermometerIconStartY: e.touches[0].clientY - thermometerIconPosition.y,
    });
  },

  // Touch move for thermometer icon
  thermometerIconTouchMove: function (e) {
    if (this.data.thermometerIconDragging) {
      const windowWidth = wx.getWindowInfo().windowWidth;
      const windowHeight = wx.getWindowInfo().windowHeight;
      const { thermometerIconSize } = this.data;

      let newX = e.touches[0].clientX - this.data.thermometerIconStartX;
      let newY = e.touches[0].clientY - this.data.thermometerIconStartY;

      // Boundary checks
      newX = Math.max(0, Math.min(windowWidth - thermometerIconSize, newX));
      newY = Math.max(0, Math.min(windowHeight - thermometerIconSize, newY));

      this.setData({
        thermometerIconPosition: {
          x: newX,
          y: newY,
        },
      });
    }
  },

  // Touch end for thermometer icon
  thermometerIconTouchEnd: function () {
    this.setData({
      thermometerIconDragging: false,
    });
  },
})
>>>>>>> c5b694b7
<|MERGE_RESOLUTION|>--- conflicted
+++ resolved
@@ -1129,7 +1129,6 @@
     }
   },
 
-<<<<<<< HEAD
   // 初始化用户ID
   initUserID: function() {
     let userId = wx.getStorageSync('user_id')
@@ -1139,8 +1138,7 @@
     }
     this.setData({ user_id: userId })
   },
-}) 
-=======
+
     // 点击温度计
     onThermometerBubbleTap: function() {
       if (!this.data.thermometerBubbleDragging) {
@@ -1200,5 +1198,4 @@
       thermometerIconDragging: false,
     });
   },
-})
->>>>>>> c5b694b7
+})