// 获取应用实例
const app = getApp()

// 添加后端API基础URL
const API_BASE_URL = 'http://localhost:5858/api'

Page({
  data: {
    showSidebar: false,
    messages: [],
    inputMessage: '',
    isLoading: false,
    scrollToMessage: '',
    chatHistory: [],
    userInfo: {},
    medals: [
      {
        id: 1,
        name: '新手勋章',
        icon: '/images/default-avatar.png',
        description: '开启AI助手之旅'
      },
      {
        id: 2,
        name: '活跃勋章',
        icon: '/images/default-avatar.png',
        description: '与AI助手频繁互动'
      },
      {
        id: 3,
        name: '专家勋章',
        icon: '/images/default-avatar.png',
        description: '成为AI交互专家'
      }
    ],
    monsterPosition: {
      x: wx.getWindowInfo().windowWidth - 120,
      y: 120
    },
    medalBubblePosition: {
      x: wx.getWindowInfo().windowWidth - 100,
      y: 140
    },
    medalBubbleSize: 80,
    medalBubbleDragging: false,
    medalBubbleStartX: 0,
    medalBubbleStartY: 0,
    monsterSize: 120,
    moveInterval: null,
    isMoving: false,
    lastMoveTime: 0,
    minMoveInterval: 5000,    // 最小移动间隔改为5秒
    maxMoveInterval: 15000,   // 最大移动间隔改为15秒
    moveStep: 60,             // 基础移动步长
    movementState: 'idle',    // 移动状态：idle, walking, running, resting
    consecutiveMoves: 0,      // 连续移动次数
    maxConsecutiveMoves: 3,   // 最大连续移动次数
    restDuration: 10000,      // 休息时长（毫秒）
    currentEmotion: 'happy',
    currentAnimation: '',
    isDragging: false,
    startX: 0,
    startY: 0,
    animationInterval: null,
    emotionPoints: {
      happy: 0,
      sad: 0,
      angry: 0,
      sleepy: 0
    },
    emotionThreshold: 10,
    earnedMedals: [],
    showMedalReward: false,
    lastRewardMedal: null,
    animationTimeout: null,
    lastAnimationTime: 0,
    minAnimationInterval: 5000, // 最小动画间隔时间（毫秒）
    lastMoveDirection: null,
    keyboardHeight: 0,         // 键盘高度
    windowHeight: wx.getWindowInfo().windowHeight, // 窗口高度
    windowWidth: wx.getWindowInfo().windowWidth,   // 窗口宽度
    isKeyboardVisible: false,  // 键盘是否可见
    session_id: '',
    user_id: '',
  },

  onLoad: function() {
    this.loadChatHistory()
    this.loadMedals()
    // this.startMonsterMovement()
    // this.startMonsterAnimation()
    this.loadEarnedMedals()
    
    // 监听键盘高度变化
    wx.onKeyboardHeightChange(res => {
      this.handleKeyboardHeightChange(res.height)
    })

    // 生成唯一用户ID（如果没有）
    this.initUserID()
  },

  onShow: function() {
    // 页面显示时，检查键盘状态
    const keyboardHeight = wx.getStorageSync('keyboardHeight') || 0
    if (keyboardHeight > 0) {
      this.handleKeyboardHeightChange(keyboardHeight)
    }
  },
  
  onHide: function() {
    // 页面隐藏时，保存键盘高度
    if (this.data.keyboardHeight > 0) {
      wx.setStorageSync('keyboardHeight', this.data.keyboardHeight)
    }
  },

  onUnload: function() {
    // 清理定时器
    if (this.data.moveInterval) {
      clearInterval(this.data.moveInterval)
    }
    if (this.data.animationInterval) {
      clearInterval(this.data.animationInterval)
    }
    
    // 移除键盘高度变化监听
    wx.offKeyboardHeightChange()
  },
  
  // 处理键盘高度变化
  handleKeyboardHeightChange: function(height) {
    const isKeyboardVisible = height > 0
    const windowHeight = wx.getWindowInfo().windowHeight
    
    this.setData({
      keyboardHeight: height,
      isKeyboardVisible: isKeyboardVisible
    })
    
    // 保存键盘高度到存储
    if (height > 0) {
      wx.setStorageSync('keyboardHeight', height)
    } else {
      wx.removeStorageSync('keyboardHeight')
    }
    
    // 如果键盘可见，调整怪物位置确保在可见区域内
    if (isKeyboardVisible) {
      this.adjustMonsterPositionForKeyboard(height)
    }
    
    // 滚动到底部
    this.scrollToBottom()
    
    // 如果键盘可见且没有消息，调整欢迎界面位置
    if (isKeyboardVisible && this.data.messages.length === 0) {
      // 这里不需要额外代码，因为我们已经在CSS中处理了欢迎界面的移动
    }
  },
  
  // 调整怪物位置以适应键盘
  adjustMonsterPositionForKeyboard: function(keyboardHeight) {
    const { monsterPosition, monsterSize, windowHeight, windowWidth } = this.data
    const visibleHeight = windowHeight - keyboardHeight
    
    // 如果怪物在键盘下方，将其移动到可见区域
    if (monsterPosition.y + monsterSize > visibleHeight) {
      const newY = Math.max(100, visibleHeight - monsterSize - 20)
      
      this.setData({
        monsterPosition: {
          x: monsterPosition.x,
          y: newY
        }
      })
    }
  },
  
  // 调整怪物位置以适应窗口大小变化
  adjustMonsterPositionForWindow: function() {
    const { monsterPosition, monsterSize, windowWidth, windowHeight, keyboardHeight } = this.data
    const visibleHeight = windowHeight - keyboardHeight
    
    // 确保怪物在可见区域内
    let newX = monsterPosition.x
    let newY = monsterPosition.y
    
    // 水平方向调整
    if (newX + monsterSize > windowWidth) {
      newX = windowWidth - monsterSize - 20
    }
    
    // 垂直方向调整
    if (newY + monsterSize > visibleHeight) {
      newY = visibleHeight - monsterSize - 20
    }
    
    this.setData({
      monsterPosition: {
        x: newX,
        y: newY
      }
    })
  },

  // 加载用户信息 - 修改为只从缓存获取，不再自动请求
  loadUserInfo: function() {
    const userInfo = wx.getStorageSync('userInfo')
    if (userInfo) {
      this.setData({ userInfo })
    }
    // 不再自动获取用户信息
  },

  // 加载聊天历史
  loadChatHistory: function() {
    const chatHistory = wx.getStorageSync('chatHistory') || []
    this.setData({ chatHistory })
  },

  // 加载勋章数据
  loadMedals: function() {
   
    const medals = [
      { id: 1, name: '初来乍到', icon: '/images/medals/newbie.png', unlocked: true },
      { id: 2, name: '活跃用户', icon: '/images/medals/active.png', unlocked: true },
      { id: 3, name: '知识达人', icon: '/images/medals/expert.png', unlocked: false }
    ]
    this.setData({ medals })
  },

  // 加载已获得的勋章
  loadEarnedMedals: function() {
    const earnedMedals = wx.getStorageSync('earnedMedals') || []
    this.setData({ earnedMedals })
  },

  // 保存已获得的勋章
  saveEarnedMedals: function() {
    wx.setStorageSync('earnedMedals', this.data.earnedMedals)
  },

  // 切换侧边栏
  toggleSidebar: function() {
    this.setData({
      showSidebar: !this.data.showSidebar
    })
  },

  // 关闭侧边栏
  closeSidebar: function() {
    this.setData({
      showSidebar: false
    })
  },

  // 开始新对话
  startNewChat: function() {
    this.setData({
      messages: [],
      inputMessage: ''
    })
    this.closeSidebar()
  },

  // 加载历史对话
  loadChat: function(e) {
    const chatId = e.currentTarget.dataset.id
    const chat = this.data.chatHistory.find(item => item.id === chatId)
    if (chat) {
      this.setData({
        messages: chat.messages,
        inputMessage: ''
      })
    }
    this.closeSidebar()
  },

  // 删除单个对话
  deleteChat: function(e) {
    const chatId = e.currentTarget.dataset.id
    wx.showModal({
      title: '确认删除',
      content: '确定要删除这条对话记录吗？',
      success: (res) => {
        if (res.confirm) {
          // 从聊天历史中过滤掉要删除的对话
          const chatHistory = this.data.chatHistory.filter(item => item.id !== chatId)
          wx.setStorageSync('chatHistory', chatHistory)
          this.setData({ chatHistory })
          
          // 如果删除的是当前对话，清空消息
          if (this.data.messages.length > 0 && this.data.messages[0].chatId === chatId) {
            this.setData({ messages: [] })
          }
          
          wx.showToast({
            title: '已删除',
            icon: 'success'
          })
        }
      }
    })
  },

  // 清除所有对话
  clearAllChats: function() {
    wx.showModal({
      title: '确认清除',
      content: '确定要清除所有对话记录吗？此操作不可恢复。',
      confirmColor: '#FF3B30',
      success: (res) => {
        if (res.confirm) {
          // 清除本地存储中的聊天历史
          wx.setStorageSync('chatHistory', [])
          
          // 更新页面状态
          this.setData({
            chatHistory: [],
            messages: [], // 同时清除当前对话
            inputMessage: ''
          })
          
          // 显示成功提示
          wx.showToast({
            title: '已清除全部对话',
            icon: 'success'
          })
          
          // 关闭侧边栏
          this.closeSidebar()
        }
      }
    })
  },

  // 输入框内容变化
  onInputChange: function(e) {
    const text = e.detail.value
    this.setData({ inputMessage: text })
    this.updateMonsterEmotion(text)
  },

  // 发送消息
  sendMessage: function() {
    const content = this.data.inputMessage.trim()
    if (!content) return

    const timestamp = new Date().toISOString()
    const newMessage = {
      id: Date.now(),
      type: 'user',
      content: content,
      timestamp: timestamp
    }

    this.setData({
      messages: [...this.data.messages, newMessage],
      inputMessage: '',
      isLoading: true
    })

    this.scrollToBottom()

    // 准备历史消息记录，用于提供上下文
    const history = this.data.messages.map(msg => ({
      role: msg.type === 'user' ? 'user' : 'agent',
      content: msg.content,
      timestamp: msg.timestamp
    }))

    // 调用后端API获取AI响应
    wx.request({
      url: `${API_BASE_URL}/chat`,
      method: 'POST',
      data: {
        user_id: this.data.user_id,
        session_id: this.data.session_id,
        message: content,
        timestamp: timestamp,
        history: history
      },
      header: {
        'content-type': 'application/json'
      },
      success: (res) => {
        if (res.statusCode === 200) {
          // 保存会话ID，用于维持上下文
          if (res.data.session_id && !this.data.session_id) {
            this.setData({
              session_id: res.data.session_id
            })
          }

          const aiResponse = {
            id: Date.now(),
            type: 'agent',
            content: res.data.content,
            timestamp: res.data.timestamp
          }

          this.setData({
            messages: [...this.data.messages, aiResponse],
            isLoading: false
          })

          // 如果AI响应包含情绪信息，更新小怪物的情绪
          if (res.data.emotion) {
            this.updateMonsterEmotionState(res.data.emotion)
          }

          this.scrollToBottom()
          this.saveChatHistory()
        } else {
          // 处理错误情况
          this.handleApiError(res)
        }
      },
      fail: (error) => {
        console.error('API请求失败:', error)
        this.handleApiError()
      }
    })
  },

  // 处理API错误
  handleApiError: function(res) {
    let errorMsg = '网络连接错误，请稍后再试'
    
    if (res && res.data && res.data.error_message) {
      errorMsg = res.data.error_message
    }

    const aiResponse = {
      id: Date.now(),
      type: 'agent',
      content: `抱歉，我遇到了一些问题：${errorMsg}`,
      timestamp: new Date().toISOString()
    }

    this.setData({
      messages: [...this.data.messages, aiResponse],
      isLoading: false
    })

    this.scrollToBottom()
    this.saveChatHistory()

    wx.showToast({
      title: '连接失败',
      icon: 'none'
    })
  },

  // 更新小怪物情绪状态（基于API返回的情绪）
  updateMonsterEmotionState: function(emotion) {
    if (['happy', 'sad', 'angry', 'sleepy', 'neutral'].includes(emotion)) {
      this.setData({
        currentEmotion: emotion
      })
      
      // 根据情绪触发相应的动画
      switch(emotion) {
        case 'happy':
          this.playAnimation('bounce')
          break
        case 'sad':
          this.playAnimation('shake')
          break
        case 'angry':
          this.playAnimation('pulse')
          break
        case 'sleepy':
          this.playAnimation('wobble')
          break
        default:
          this.playAnimation('idle')
      }
    }
  },

  // 滚动到底部
  scrollToBottom: function() {
    const messages = this.data.messages
    if (messages.length > 0) {
      this.setData({
        scrollToMessage: `msg-${messages[messages.length - 1].id}`
      })
    }
  },

  // 保存聊天历史
  saveChatHistory: function() {
    const messages = this.data.messages
    if (messages.length > 0) {
      const chatId = messages[0].chatId || Date.now()
      const chat = {
        id: chatId,
        title: messages[0].content.slice(0, 20) + (messages[0].content.length > 20 ? '...' : ''),
        time: new Date().toLocaleString(),
        messages: messages
      }

      let chatHistory = this.data.chatHistory
      const existingIndex = chatHistory.findIndex(item => item.id === chatId)
      
      if (existingIndex !== -1) {
        chatHistory[existingIndex] = chat
      } else {
        chatHistory = [chat, ...chatHistory]
      }

      wx.setStorageSync('chatHistory', chatHistory)
      this.setData({ chatHistory })
    }
  },

  // 跳转到勋章页面
  navigateToMedals: function() {
    if (!this.data.isDragging) {
      wx.navigateTo({
        url: '/pages/medals/index',
        success: function() {
          console.log('成功跳转到勋章页面');
        },
        fail: function(error) {
          console.error('跳转到勋章页面失败:', error);
          wx.showToast({
            title: '跳转失败，请重试',
            icon: 'none'
          });
        }
      });
    }
  },
  
  // 开始怪物随机移动
  startMonsterMovement: function() {
    // 清除现有的移动间隔
    if (this.data.moveInterval) {
      clearInterval(this.data.moveInterval)
    }

    // 设置新的移动检查间隔
    const moveInterval = setInterval(() => {
      if (!this.data.isDragging && !this.data.isMoving) {
        const now = Date.now()
        const { lastMoveTime, minMoveInterval, maxMoveInterval, movementState } = this.data
        
        // 如果在休息状态，不执行移动
        if (movementState === 'resting') {
          return
        }

        // 根据情绪调整移动间隔
        let actualMinInterval = minMoveInterval
        let actualMaxInterval = maxMoveInterval

        switch (this.data.currentEmotion) {
          case 'happy':
            // 开心时更频繁地移动
            actualMinInterval *= 0.8
            actualMaxInterval *= 0.8
            break
          case 'sad':
            // 悲伤时移动频率降低
            actualMinInterval *= 1.5
            actualMaxInterval *= 1.5
            break
          case 'angry':
            // 生气时移动更频繁
            actualMinInterval *= 0.6
            actualMaxInterval *= 0.6
            break
          case 'sleepy':
            // 困倦时移动频率大幅降低
            actualMinInterval *= 2
            actualMaxInterval *= 2
            break
        }
        
        // 随机决定是否移动
        const randomInterval = Math.random() * (actualMaxInterval - actualMinInterval) + actualMinInterval
        
        if (now - lastMoveTime > randomInterval) {
          this.performRandomMove()
        }
      }
    }, 1000) // 每秒检查一次是否需要移动

    this.setData({ moveInterval })
  },

  // 执行随机移动
  performRandomMove: function() {
    // 如果正在休息，不执行移动
    if (this.data.movementState === 'resting') {
      return
    }

    const windowWidth = wx.getWindowInfo().windowWidth
    const windowHeight = wx.getWindowInfo().windowHeight
    const { monsterSize, moveStep, currentEmotion, keyboardHeight } = this.data
    const margin = 20 // 统一设置所有方向的边距
    const visibleHeight = windowHeight - keyboardHeight

    // 获取当前位置
    let { x, y } = this.data.monsterPosition

    // 根据情绪调整移动步长和动画
    let actualMoveStep = moveStep
    let moveAnimation = 'walking'
    
    switch (currentEmotion) {
      case 'happy':
        // 开心时移动更活跃，步长稍大
        actualMoveStep = moveStep * 1.2
        moveAnimation = Math.random() > 0.5 ? 'jumping' : 'walking'
        break
      case 'sad':
        // 悲伤时移动缓慢
        actualMoveStep = moveStep * 0.6
        moveAnimation = 'walking'
        break
      case 'angry':
        // 生气时移动迅速
        actualMoveStep = moveStep * 1.5
        moveAnimation = 'running'
        break
      case 'sleepy':
        // 困倦时移动非常缓慢
        actualMoveStep = moveStep * 0.4
        moveAnimation = 'walking'
        break
    }

    // 随机选择移动方向（增加连续同向移动的概率）
    const directions = []
    const lastMove = this.data.lastMoveDirection
    
    if (lastMove) {
      // 60%概率保持同向
      if (Math.random() < 0.6) {
        directions.push(lastMove)
      }
    }

    // 添加其他可能的方向
    directions.push(
      { dx: actualMoveStep, dy: 0 },    // 右
      { dx: -actualMoveStep, dy: 0 },   // 左
      { dx: 0, dy: actualMoveStep },    // 下
      { dx: 0, dy: -actualMoveStep }    // 上
    )
    
    // 随机选择一个方向
    const randomDir = directions[Math.floor(Math.random() * directions.length)]
    
    // 计算新位置
    let newX = x + randomDir.dx
    let newY = y + randomDir.dy

    // 统一边界检查逻辑，所有方向使用相同的边距
    newX = Math.max(margin, Math.min(windowWidth - monsterSize - margin, newX))
    newY = Math.max(margin, Math.min(visibleHeight - monsterSize - margin, newY))

    // 记录这次的移动方向
    this.setData({ lastMoveDirection: randomDir })

    // 更新连续移动次数
    const consecutiveMoves = this.data.consecutiveMoves + 1
    
    // 检查是否需要休息
    if (consecutiveMoves >= this.data.maxConsecutiveMoves) {
      this.setData({
        movementState: 'resting',
        consecutiveMoves: 0
      })
      
      // 休息一段时间后恢复移动
      setTimeout(() => {
        this.setData({ 
          movementState: 'idle',
          currentAnimation: 'wiggling' // 休息结束时伸个懒腰
        })
        
        setTimeout(() => {
          this.setData({ currentAnimation: '' })
        }, 1000)
      }, this.data.restDuration)
    } else {
      this.setData({ consecutiveMoves })
    }

    // 标记开始移动
    this.setData({ 
      isMoving: true,
      lastMoveTime: Date.now(),
      currentAnimation: moveAnimation,
      monsterPosition: {
        x: newX,
        y: newY
      }
    })

    // 移动和动画结束后重置状态
    const animationDuration = moveAnimation === 'running' ? 800 : 1200
    setTimeout(() => {
      this.setData({
        isMoving: false,
        currentAnimation: ''
      })
    }, animationDuration)
  },

  // 开始怪物随机动画
  startMonsterAnimation: function() {
    // 清除现有的动画间隔
    if (this.data.animationInterval) {
      clearInterval(this.data.animationInterval)
    }
    
    // 设置新的动画间隔
    const animationInterval = setInterval(() => {
      this.triggerRandomAnimation()
    }, 8000) // 每8秒尝试触发一次随机动画
    
    this.setData({ animationInterval })
  },

  // 触发随机动画
  triggerRandomAnimation: function() {
    const now = Date.now()
    const { lastAnimationTime, minAnimationInterval } = this.data
    
    // 检查是否满足最小动画间隔
    if (now - lastAnimationTime < minAnimationInterval) {
      return
    }
    
    // 如果正在拖动，不触发动画
    if (this.data.isDragging) {
      return
    }
    
    // 可用的动画列表
    const animations = ['jumping', 'wiggling', 'spinning']
    
    // 根据当前情绪增加特定动画的权重
    if (this.data.currentEmotion === 'happy') {
      animations.push('jumping', 'spinning') // 开心时更容易跳跃和旋转
    } else if (this.data.currentEmotion === 'sleepy') {
      animations.push('wiggling', 'wiggling') // 困倦时更容易摇摆
    }
    
    // 随机选择一个动画
    const randomAnimation = animations[Math.floor(Math.random() * animations.length)]
    
    // 清除之前的超时器
    if (this.data.animationTimeout) {
      clearTimeout(this.data.animationTimeout)
    }
    
    // 设置新的动画
    this.setData({
      currentAnimation: randomAnimation,
      lastAnimationTime: now
    })
    
    // 设置动画持续时间
    const animationDuration = randomAnimation === 'spinning' ? 1500 : 1000
    const animationTimeout = setTimeout(() => {
      this.setData({ currentAnimation: '' })
    }, animationDuration)
    
    this.setData({ animationTimeout })
  },

  // 模拟获取情绪反馈的API
  getEmotionFeedback: function(text) {
    // 模拟API调用延迟
    return new Promise((resolve) => {
      setTimeout(() => {
        // 模拟情绪分析结果
        const emotions = ['happy', 'sad', 'angry', 'sleepy']
        const randomEmotion = emotions[Math.floor(Math.random() * emotions.length)]
        
        // 根据文本内容增加特定情绪的概率
        let emotion = randomEmotion
        if (text.includes('?') || text.includes('？')) {
          emotion = Math.random() > 0.5 ? 'sleepy' : randomEmotion
        } else if (text.includes('!') || text.includes('！')) {
          emotion = Math.random() > 0.5 ? 'angry' : randomEmotion
        } else if (text.includes('...') || text.includes('。。。')) {
          emotion = Math.random() > 0.5 ? 'sad' : randomEmotion
        } else if (text.includes('谢谢') || text.includes('感谢')) {
          emotion = Math.random() > 0.5 ? 'happy' : randomEmotion
        }
        
        resolve(emotion)
      }, 500)
    })
  },

  // 更新怪物情绪并累积情绪点
  updateMonsterEmotion: function(text) {
    if (!text || text.trim() === '') return
    
    // 调用模拟API获取情绪反馈
    this.getEmotionFeedback(text).then(emotion => {
      // 如果情绪发生变化，触发过渡动画
      if (emotion !== this.data.currentEmotion) {
        // 先清除当前动画
        this.setData({ currentAnimation: '' })
        
        // 短暂延迟后设置新情绪，让过渡更自然
        setTimeout(() => {
          this.setData({ currentEmotion: emotion })
          
          // 根据新情绪触发对应的动画
          if (emotion === 'happy') {
            this.triggerRandomAnimation()
          }
        }, 100)
      }
      
      // 累积情绪点
      const emotionPoints = { ...this.data.emotionPoints }
      emotionPoints[emotion] += 1
      
      this.setData({ emotionPoints })
      
      // 检查是否达到阈值并奖励勋章
      this.checkEmotionThreshold(emotion)
    })
  },

  // 检查情绪阈值并奖励勋章
  checkEmotionThreshold: function(emotion) {
    const { emotionPoints, emotionThreshold, earnedMedals, medals } = this.data
    
    // 检查是否达到阈值
    if (emotionPoints[emotion] >= emotionThreshold) {
      // 查找未获得的对应情绪勋章
      const availableMedals = medals.filter(medal => {
        // 根据情绪类型匹配勋章
        const isEmotionMatch = 
          (emotion === 'happy' && medal.name.includes('活跃')) ||
          (emotion === 'sad' && medal.name.includes('新手')) ||
          (emotion === 'angry' && medal.name.includes('专家')) ||
          (emotion === 'sleepy' && medal.name.includes('新手'))
        
        // 检查是否已获得
        const isAlreadyEarned = earnedMedals.some(earned => earned.id === medal.id)
        
        return isEmotionMatch && !isAlreadyEarned
      })
      
      if (availableMedals.length > 0) {
        // 随机选择一个勋章
        const rewardMedal = availableMedals[Math.floor(Math.random() * availableMedals.length)]
        
        // 添加到已获得勋章列表
        const newEarnedMedals = [...earnedMedals, rewardMedal]
        
        // 更新状态
        this.setData({
          earnedMedals: newEarnedMedals,
          showMedalReward: true,
          lastRewardMedal: rewardMedal
        })
        
        // 保存到本地存储
        this.saveEarnedMedals()
        
        // 重置该情绪的点数
        emotionPoints[emotion] = 0
        this.setData({ emotionPoints })
        
        // 3秒后隐藏奖励提示
        setTimeout(() => {
          this.setData({ showMedalReward: false })
        }, 3000)
      }
    }
  },

  // 触摸开始
  touchStart: function(e) {
    // 使用微信小程序的事件处理方法
    if (e && e.type === 'touchstart') {
      e.preventDefault && e.preventDefault()
    }

    const windowWidth = wx.getWindowInfo().windowWidth
    const windowHeight = wx.getWindowInfo().windowHeight
    const { monsterSize, keyboardHeight } = this.data
    const margin = 20 // 统一设置所有方向的边距
    const visibleHeight = windowHeight - keyboardHeight

    // 获取当前位置
    let currentX = this.data.monsterPosition.x
    let currentY = this.data.monsterPosition.y

    // 统一边界检查逻辑，所有方向使用相同的边距
    // 确保小怪物不会超出屏幕边界
    // Math.max(margin,...) 确保不小于左/上边距
    // Math.min(..., windowWidth/visibleHeight - monsterSize - margin) 确保不超过右/下边距
    currentX = Math.max(margin, Math.min(windowWidth - monsterSize - margin, currentX))
    currentY = Math.max(margin, Math.min(visibleHeight - monsterSize - margin, currentY))

    this.setData({
      isDragging: true,
      currentAnimation: '', // 清除当前动画
      isMoving: false,     // 停止自动移动
      monsterPosition: {
        x: currentX,
        y: currentY
      },
      startX: e.touches[0].clientX - currentX,
      startY: e.touches[0].clientY - currentY
    })
  },

  // 触摸移动
  touchMove: function(e) {
    // 使用微信小程序的事件处理方法
    if (e && e.type === 'touchmove') {
      e.preventDefault && e.preventDefault()
    }

    if (this.data.isDragging) {
      const windowWidth = wx.getWindowInfo().windowWidth
      const windowHeight = wx.getWindowInfo().windowHeight
      const { monsterSize, keyboardHeight } = this.data
      const margin = 20 // 统一设置所有方向的边距
      const visibleHeight = windowHeight - keyboardHeight

      // 计算新位置
      let newX = e.touches[0].clientX - this.data.startX
      let newY = e.touches[0].clientY - this.data.startY

      // 统一边界检查逻辑，所有方向使用相同的边距
      // 确保小怪物不会超出屏幕边界
      // Math.max(margin,...) 确保不小于左/上边距
      // Math.min(..., windowWidth/visibleHeight - monsterSize - margin) 确保不超过右/下边距
      newX = Math.max(margin, Math.min(windowWidth - monsterSize - margin, newX))
      newY = Math.max(margin, Math.min(visibleHeight - monsterSize - margin, newY))
      
      this.setData({
        monsterPosition: {
          x: newX,
          y: newY
        }
      })
    }
  },

  // 触摸结束
  touchEnd: function(e) {
    // 使用微信小程序的事件处理方法
    if (e && e.type === 'touchend') {
      e.preventDefault && e.preventDefault()
    }

    this.setData({
      isDragging: false,
      lastMoveTime: Date.now() // 重置最后移动时间，避免刚放下就自动移动
    })
    
    // 拖动结束后，延迟一段时间再恢复随机动画
    setTimeout(() => {
      if (!this.data.isDragging) {
        this.triggerRandomAnimation()
      }
    }, 1000)
  },

  // 跳转到个人中心
  navigateToProfile: function() {
    // 关闭侧边栏
    this.closeSidebar();
    // 使用navigateTo而不是switchTab，因为已经移除了tabBar
    wx.navigateTo({
      url: '/pages/profile/profile',
      success: function() {
        console.log('成功跳转到个人中心页面');
      },
      fail: function(error) {
        console.error('跳转到个人中心页面失败:', error);
        wx.showToast({
          title: '跳转失败，请重试',
          icon: 'none'
        });
      }
    });
  },

  // 勋章气泡触摸开始
  medalBubbleTouchStart: function(e) {
    if (e && e.type === 'touchstart') {
      e.preventDefault && e.preventDefault()
    }

    const windowWidth = wx.getWindowInfo().windowWidth
    const windowHeight = wx.getWindowInfo().windowHeight
    const { medalBubbleSize, keyboardHeight } = this.data
    const margin = 10 // 边距
    const visibleHeight = windowHeight - keyboardHeight

    // 获取当前位置
    let currentX = this.data.medalBubblePosition.x
    let currentY = this.data.medalBubblePosition.y

    // 边界检查
    currentX = Math.max(margin, Math.min(windowWidth - medalBubbleSize - margin, currentX))
    currentY = Math.max(margin, Math.min(visibleHeight - medalBubbleSize - margin, currentY))

    this.setData({
      medalBubbleDragging: true,
      medalBubblePosition: {
        x: currentX,
        y: currentY
      },
      medalBubbleStartX: e.touches[0].clientX - currentX,
      medalBubbleStartY: e.touches[0].clientY - currentY
    })
  },

  // 勋章气泡触摸移动
  medalBubbleTouchMove: function(e) {
    if (e && e.type === 'touchmove') {
      e.preventDefault && e.preventDefault()
    }

    if (this.data.medalBubbleDragging) {
      const windowWidth = wx.getWindowInfo().windowWidth
      const windowHeight = wx.getWindowInfo().windowHeight
      const { medalBubbleSize, keyboardHeight } = this.data
      const margin = 10 // 边距
      const visibleHeight = windowHeight - keyboardHeight

      // 计算新位置
      let newX = e.touches[0].clientX - this.data.medalBubbleStartX
      let newY = e.touches[0].clientY - this.data.medalBubbleStartY

      // 边界检查
      newX = Math.max(margin, Math.min(windowWidth - medalBubbleSize - margin, newX))
      newY = Math.max(margin, Math.min(visibleHeight - medalBubbleSize - margin, newY))
      
      this.setData({
        medalBubblePosition: {
          x: newX,
          y: newY
        }
      })
    }
  },

  // 勋章气泡触摸结束
  medalBubbleTouchEnd: function(e) {
    if (e && e.type === 'touchend') {
      e.preventDefault && e.preventDefault()
    }

    this.setData({
      medalBubbleDragging: false
    })
  },

  // 点击勋章气泡
  onMedalBubbleTap: function() {
    if (!this.data.medalBubbleDragging) {
      wx.navigateTo({
        url: '/pages/medals/index',
        success: function() {
          console.log('成功跳转到勋章页面');
        },
        fail: function(error) {
          console.error('跳转到勋章页面失败:', error);
          wx.showToast({
            title: '跳转失败，请重试',
            icon: 'none'
          });
        }
      });
    }
  },

<<<<<<< HEAD
  // 跳转到事件分析页面
  navigateToEvents() {
    wx.navigateTo({
      url: '/pages/events/index'
    })
=======
  // 初始化用户ID
  initUserID: function() {
    let userId = wx.getStorageSync('user_id')
    if (!userId) {
      userId = 'user_' + Date.now() + Math.floor(Math.random() * 1000)
      wx.setStorageSync('user_id', userId)
    }
    this.setData({ user_id: userId })
>>>>>>> ed46eaa1
  },
}) <|MERGE_RESOLUTION|>--- conflicted
+++ resolved
@@ -1088,13 +1088,14 @@
     }
   },
 
-<<<<<<< HEAD
+ 
   // 跳转到事件分析页面
   navigateToEvents() {
     wx.navigateTo({
       url: '/pages/events/index'
     })
-=======
+
+    
   // 初始化用户ID
   initUserID: function() {
     let userId = wx.getStorageSync('user_id')
@@ -1103,6 +1104,5 @@
       wx.setStorageSync('user_id', userId)
     }
     this.setData({ user_id: userId })
->>>>>>> ed46eaa1
   },
 }) 