{
  "description": "项目私有配置文件。此文件中的内容将覆盖 project.config.json 中的相同字段。项目的改动优先同步到此文件中。详见文档：https://developers.weixin.qq.com/miniprogram/dev/devtools/projectconfig.html",
  "projectname": "final_project_miniprogram",
  "setting": {
    "compileHotReLoad": true,
<<<<<<< HEAD
    "urlCheck": false
=======
    "urlCheck": true,
    "coverView": true,
    "lazyloadPlaceholderEnable": false,
    "skylineRenderEnable": false,
    "preloadBackgroundData": false,
    "autoAudits": false,
    "useApiHook": true,
    "useApiHostProcess": true,
    "showShadowRootInWxmlPanel": true,
    "useStaticServer": false,
    "useLanDebug": false,
    "showES6CompileOption": false,
    "checkInvalidKey": true,
    "ignoreDevUnusedFiles": true,
    "bigPackageSizeSupport": false,
    "useIsolateContext": true
>>>>>>> 254a8dbd
  },
  "libVersion": "3.8.0",
  "condition": {}
}<|MERGE_RESOLUTION|>--- conflicted
+++ resolved
@@ -3,9 +3,6 @@
   "projectname": "final_project_miniprogram",
   "setting": {
     "compileHotReLoad": true,
-<<<<<<< HEAD
-    "urlCheck": false
-=======
     "urlCheck": true,
     "coverView": true,
     "lazyloadPlaceholderEnable": false,
@@ -22,7 +19,6 @@
     "ignoreDevUnusedFiles": true,
     "bigPackageSizeSupport": false,
     "useIsolateContext": true
->>>>>>> 254a8dbd
   },
   "libVersion": "3.8.0",
   "condition": {}
