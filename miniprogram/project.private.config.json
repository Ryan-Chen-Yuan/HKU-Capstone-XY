{
  "description": "项目私有配置文件。此文件中的内容将覆盖 project.config.json 中的相同字段。项目的改动优先同步到此文件中。详见文档：https://developers.weixin.qq.com/miniprogram/dev/devtools/projectconfig.html",
  "projectname": "final_project_miniprogram",
  "setting": {
    "compileHotReLoad": true,
<<<<<<< HEAD
    "urlCheck": true,
    "coverView": true,
    "lazyloadPlaceholderEnable": false,
    "skylineRenderEnable": false,
    "preloadBackgroundData": false,
    "autoAudits": false,
    "useApiHook": true,
    "useApiHostProcess": true,
    "showShadowRootInWxmlPanel": true,
    "useStaticServer": false,
    "useLanDebug": false,
    "showES6CompileOption": false,
    "checkInvalidKey": true,
    "ignoreDevUnusedFiles": true,
    "bigPackageSizeSupport": false,
    "useIsolateContext": true
=======
    "urlCheck": false
>>>>>>> ed46eaa1
  },
  "libVersion": "3.8.0",
  "condition": {}
}<|MERGE_RESOLUTION|>--- conflicted
+++ resolved
@@ -3,7 +3,6 @@
   "projectname": "final_project_miniprogram",
   "setting": {
     "compileHotReLoad": true,
-<<<<<<< HEAD
     "urlCheck": true,
     "coverView": true,
     "lazyloadPlaceholderEnable": false,
@@ -20,9 +19,8 @@
     "ignoreDevUnusedFiles": true,
     "bigPackageSizeSupport": false,
     "useIsolateContext": true
-=======
     "urlCheck": false
->>>>>>> ed46eaa1
+
   },
   "libVersion": "3.8.0",
   "condition": {}
