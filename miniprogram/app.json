--- conflicted
+++ resolved
@@ -3,11 +3,8 @@
     "pages/index/index",
     "pages/profile/profile",
     "pages/login/login",
-<<<<<<< HEAD
-    "pages/mood_score/index" 
-=======
+    "pages/mood_score/index" ,
     "pages/events/index"
->>>>>>> 254a8dbd
   ],
   "subpackages": [
     {
